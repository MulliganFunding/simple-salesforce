'''
Heavily Modified from RestForce 1.0.0
'''

from simple_salesforce.util import getUniqueElementValueFromXmlString
import requests


def login(username, password, security_token, sandbox=False,
          sf_version='23.0'):
    '''Return a tuple of `(session_id, sf_instance)` where `session_id` is the
    session ID to use for authentication to Salesforce and `sf_instance` is
    the domain of the instance of Salesforce to use for the session.

    Arguments:

    * username -- the Salesforce username to use for authentication
    * password -- the password for the username
    * security_token -- the security token for the username
    * sandbox -- True if you want to login to `test.salesforce.com`, False if
                 you want to login to `login.salesforce.com`.
    * sf_version -- the version of the Salesforce API to use, for example
                    "27.0"
    '''
    soap_url = 'https://{domain}.salesforce.com/services/Soap/u/{sf_version}'
    domain = 'test'
    if not sandbox:
        domain = 'login'
    soap_url = soap_url.format(domain=domain, sf_version=sf_version)

    login_soap_request_body = """<?xml version="1.0" encoding="utf-8" ?>
        <env:Envelope
            xmlns:xsd="http://www.w3.org/2001/XMLSchema"
            xmlns:xsi="http://www.w3.org/2001/XMLSchema-instance"
            xmlns:env="http://schemas.xmlsoap.org/soap/envelope/">
            <env:Body>
                <n1:login xmlns:n1="urn:partner.soap.sforce.com">
                    <n1:username>{username}</n1:username>
                    <n1:password>{password}{token}</n1:password>
                </n1:login>
            </env:Body>
<<<<<<< HEAD
        </env:Envelope>""".format(username=username,password=password,token=securityToken)
=======
        </env:Envelope>""" % (username, password, security_token)
>>>>>>> 7f2e35d0

    login_soap_request_headers = {
        'content-type': 'text/xml',
        'charset': 'UTF-8',
        'SOAPAction': 'login'
    }
    response = requests.post(soap_url, login_soap_request_body,
                             headers=login_soap_request_headers)

    if response.status_code != 200:
<<<<<<< HEAD
        exception_code = getUniqueElementValueFromXmlString(response.content, 'sf:exceptionCode')
        exception_message = getUniqueElementValueFromXmlString(response.content, 'sf:exceptionMessage')
        raise SalesforceAuthenticationFailed('{code}: {message}'.format(code=exception_code,message=exception_message)) 
=======
        except_code = getUniqueElementValueFromXmlString(response.content,
                                                         'sf:exceptionCode')
        except_msg = getUniqueElementValueFromXmlString(response.content,
                                                        'sf:exceptionMessage')
        raise SalesforceAuthenticationFailed('%s: %s' % (except_code,
                                                         except_msg))

    session_id = getUniqueElementValueFromXmlString(response.content,
                                                    'sessionId')
    server_url = getUniqueElementValueFromXmlString(response.content,
                                                    'serverUrl')
    sf_instance = (server_url
                   .replace('http://', '')
                   .replace('https://', '')
                   .split('/')[0]
                   .replace('-api', ''))
>>>>>>> 7f2e35d0

    return (session_id, sf_instance)


class SalesforceAuthenticationFailed(Exception):
    '''
    Thrown to indicate that authentication with Salesforce failed.
    '''
    pass<|MERGE_RESOLUTION|>--- conflicted
+++ resolved
@@ -39,11 +39,7 @@
                     <n1:password>{password}{token}</n1:password>
                 </n1:login>
             </env:Body>
-<<<<<<< HEAD
-        </env:Envelope>""".format(username=username,password=password,token=securityToken)
-=======
-        </env:Envelope>""" % (username, password, security_token)
->>>>>>> 7f2e35d0
+        </env:Envelope>""".format(username=username,password=password,token=security_token)
 
     login_soap_request_headers = {
         'content-type': 'text/xml',
@@ -54,11 +50,6 @@
                              headers=login_soap_request_headers)
 
     if response.status_code != 200:
-<<<<<<< HEAD
-        exception_code = getUniqueElementValueFromXmlString(response.content, 'sf:exceptionCode')
-        exception_message = getUniqueElementValueFromXmlString(response.content, 'sf:exceptionMessage')
-        raise SalesforceAuthenticationFailed('{code}: {message}'.format(code=exception_code,message=exception_message)) 
-=======
         except_code = getUniqueElementValueFromXmlString(response.content,
                                                          'sf:exceptionCode')
         except_msg = getUniqueElementValueFromXmlString(response.content,
@@ -75,7 +66,6 @@
                    .replace('https://', '')
                    .split('/')[0]
                    .replace('-api', ''))
->>>>>>> 7f2e35d0
 
     return (session_id, sf_instance)
 
