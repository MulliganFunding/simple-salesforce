"""Core classes and exceptions for Simple-Salesforce"""


# has to be defined prior to login import
DEFAULT_API_VERSION = '29.0'


import requests
import json

try:
    from urlparse import urlparse
except ImportError:
    # Python 3+
    from urllib.parse import urlparse
from simple_salesforce.login import SalesforceLogin
from simple_salesforce.util import date_to_iso8601, SalesforceError

try:
    from collections import OrderedDict
except ImportError:
    # Python < 2.7
    from ordereddict import OrderedDict


class Salesforce(object):
    """Salesforce Instance

    An instance of Salesforce is a handy way to wrap a Salesforce session
    for easy use of the Salesforce REST API.
    """
    def __init__(
            self, username=None, password=None, security_token=None,
            session_id=None, instance=None, instance_url=None,
            organizationId=None, sandbox=False, sf_version=DEFAULT_API_VERSION,
            proxies=None, session=None):
        """Initialize the instance with the given parameters.

        Available kwargs

        Password Authentication:

        * username -- the Salesforce username to use for authentication
        * password -- the password for the username
        * security_token -- the security token for the username
        * sandbox -- True if you want to login to `test.salesforce.com`, False
                     if you want to login to `login.salesforce.com`.

        Direct Session and Instance Access:

        * session_id -- Access token for this session

        Then either
        * instance -- Domain of your Salesforce instance, i.e. `na1.salesforce.com`
        OR
        * instance_url -- Full URL of your instance i.e. `https://na1.salesforce.com

        Universal Kwargs:
        * version -- the version of the Salesforce API to use, for example `29.0`
        * proxies -- the optional map of scheme to proxy server
        * session -- Custom requests session, created in calling code. This
                     enables the use of requets Session features not otherwise
                     exposed by simple_salesforce.

        """

        # Determine if the user passed in the optional version and/or sandbox kwargs
        self.sf_version = sf_version
        self.sandbox = sandbox
        self.proxies = proxies

        # Determine if the user wants to use our username/password auth or pass in their own information
        if all(arg is not None for arg in (username, password, security_token)):
            self.auth_type = "password"

            # Pass along the username/password to our login helper
            self.session_id, self.sf_instance = SalesforceLogin(
                session=session,
                username=username,
                password=password,
                security_token=security_token,
                sandbox=self.sandbox,
                sf_version=self.sf_version,
                proxies=self.proxies)

        elif all(arg is not None for arg in (session_id, instance or instance_url)):
            self.auth_type = "direct"
            self.session_id = session_id

            # If the user provides the full url (as returned by the OAuth interface for
            # example) extract the hostname (which we rely on)
            if instance_url is not None:
                self.sf_instance = urlparse(instance_url).hostname
            else:
                self.sf_instance = instance

<<<<<<< HEAD
        elif all(arg is not None for arg in (username, password, organizationId)):
            self.auth_type = 'ipfilter'
=======
        elif 'username' in kwargs and 'password' in kwargs:
            self.auth_type = 'ipfilter'
            username = kwargs['username']
            password = kwargs['password']
            organizationId = kwargs['organizationId'] if 'organizationId' in kwargs else None
>>>>>>> 6adf2c09

            # Pass along the username/password to our login helper
            self.session_id, self.sf_instance = SalesforceLogin(
                session=session,
                username=username,
                password=password,
                organizationId=organizationId,
                sandbox=self.sandbox,
                sf_version=self.sf_version,
                proxies=self.proxies)

        else:
            raise TypeError(
                'You must provide login information or an instance and token'
            )

        if self.sandbox:
            self.auth_site = 'https://test.salesforce.com'
        else:
            self.auth_site = 'https://login.salesforce.com'

        self.request = session or requests.Session()
        self.request.proxies = self.proxies
        self.headers = {
            'Content-Type': 'application/json',
            'Authorization': 'Bearer ' + self.session_id,
            'X-PrettyPrint': '1'
        }

        self.base_url = ('https://{instance}/services/data/v{version}/'
                         .format(instance=self.sf_instance,
                                 version=self.sf_version))
        self.apex_url = ('https://{instance}/services/apexrest/'
                         .format(instance=self.sf_instance))

    def describe(self):
        url = self.base_url + "sobjects"
        result = self.request.get(url, headers=self.headers)
        if result.status_code != 200:
            raise SalesforceGeneralError(url,
                                         'describe',
                                         result.status_code,
                                         result.content)
        json_result = result.json(object_pairs_hook=OrderedDict)
        if len(json_result) == 0:
            return None
        else:
            return json_result

    # SObject Handler
    def __getattr__(self, name):
        """Returns an `SFType` instance for the given Salesforce object type
        (given in `name`).

        The magic part of the SalesforceAPI, this function translates
        calls such as `salesforce_api_instance.Lead.metadata()` into fully
        constituted `SFType` instances to make a nice Python API wrapper
        for the REST API.

        Arguments:

        * name -- the name of a Salesforce object type, e.g. Lead or Contact
        """
        
        # fix to enable serialization (https://github.com/heroku/simple-salesforce/issues/60)
        if name.startswith('__'):
            return super(Salesforce, self).__getattr__(name)

        return SFType(name, self.session_id, self.sf_instance, self.sf_version, self.proxies)

    # User utlity methods
    def set_password(self, user, password):
        """Sets the password of a user

        salesforce dev documentation link:
        https://www.salesforce.com/us/developer/docs/api_rest/Content/dome_sobject_user_password.htm

        Arguments:

        * user: the userID of the user to set
        * password: the new password
        """

        url = self.base_url + 'sobjects/User/%s/password' % user
        params = { 'NewPassword' : password, }

        result = self.request.post(url, headers=self.headers, data=json.dumps(params))

        # salesforce return 204 No Content when the request is successful
        if result.status_code != 200 and result.status_code != 204:
            raise SalesforceGeneralError(url,
                                         'User',
                                         result.status_code,
                                         result.content)
        json_result = result.json(object_pairs_hook=OrderedDict)
        if len(json_result) == 0:
            return None
        else:
            return json_result

    def setPassword(self, user, password):
        import warnings
        warnings.warn(
            "This method has been deprecated. Please use set_password instread.", DeprecationWarning)
        return self.set_password(user, password)

    # Generic Rest Function
    def restful(self, path, params):
        """Allows you to make a direct REST call if you know the path

        Arguments:

        * path: The path of the request
            Example: sobjects/User/ABC123/password'
        * params: dict of parameters to pass to the path
        """

        url = self.base_url + path
        result = self.request.get(url, headers=self.headers, params=params)
        if result.status_code != 200:
            raise SalesforceGeneralError(url,
                                         path,
                                         result.status_code,
                                         result.content)
        json_result = result.json(object_pairs_hook=OrderedDict)
        if len(json_result) == 0:
            return None
        else:
            return json_result

    # Search Functions
    def search(self, search):
        """Returns the result of a Salesforce search as a dict decoded from
        the Salesforce response JSON payload.

        Arguments:

        * search -- the fully formatted SOSL search string, e.g.
                    `FIND {Waldo}`
        """
        url = self.base_url + 'search/'

        # `requests` will correctly encode the query string passed as `params`
        params = {'q': search}
        result = self.request.get(url, headers=self.headers, params=params)
        if result.status_code != 200:
            raise SalesforceGeneralError(url,
                                         'search',
                                         result.status_code,
                                         result.content)
        json_result = result.json(object_pairs_hook=OrderedDict)
        if len(json_result) == 0:
            return None
        else:
            return json_result

    def quick_search(self, search):
        """Returns the result of a Salesforce search as a dict decoded from
        the Salesforce response JSON payload.

        Arguments:

        * search -- the non-SOSL search string, e.g. `Waldo`. This search
                    string will be wrapped to read `FIND {Waldo}` before being
                    sent to Salesforce
        """
        search_string = u'FIND {{{search_string}}}'.format(search_string=search)
        return self.search(search_string)

    # Query Handler
    def query(self, query, **kwargs):
        """Return the result of a Salesforce SOQL query as a dict decoded from
        the Salesforce response JSON payload.

        Arguments:

        * query -- the SOQL query to send to Salesforce, e.g.
                   `SELECT Id FROM Lead WHERE Email = "waldo@somewhere.com"`
        """
        url = self.base_url + 'query/'
        params = {'q': query}
        # `requests` will correctly encode the query string passed as `params`
        result = self.request.get(url, headers=self.headers, params=params, **kwargs)

        if result.status_code != 200:
            _exception_handler(result)

        return result.json(object_pairs_hook=OrderedDict)

    def query_more(self, next_records_identifier, identifier_is_url=False, **kwargs):
        """Retrieves more results from a query that returned more results
        than the batch maximum. Returns a dict decoded from the Salesforce
        response JSON payload.

        Arguments:

        * next_records_identifier -- either the Id of the next Salesforce
                                     object in the result, or a URL to the
                                     next record in the result.
        * identifier_is_url -- True if `next_records_identifier` should be
                               treated as a URL, False if
                               `next_records_identifer` should be treated as
                               an Id.
        """
        if identifier_is_url:
            # Don't use `self.base_url` here because the full URI is provided
            url = (u'https://{instance}{next_record_url}'
                   .format(instance=self.sf_instance,
                           next_record_url=next_records_identifier))
        else:
            url = self.base_url + 'query/{next_record_id}'
            url = url.format(next_record_id=next_records_identifier)
        result = self.request.get(url, headers=self.headers, **kwargs)

        if result.status_code != 200:
            _exception_handler(result)

        return result.json(object_pairs_hook=OrderedDict)

    def query_all(self, query, **kwargs):
        """Returns the full set of results for the `query`. This is a
        convenience wrapper around `query(...)` and `query_more(...)`.

        The returned dict is the decoded JSON payload from the final call to
        Salesforce, but with the `totalSize` field representing the full
        number of results retrieved and the `records` list representing the
        full list of records retrieved.

        Arguments

        * query -- the SOQL query to send to Salesforce, e.g.
                   `SELECT Id FROM Lead WHERE Email = "waldo@somewhere.com"`
        """
        def get_all_results(previous_result, **kwargs):
            """Inner function for recursing until there are no more results.

            Returns the full set of results that will be the return value for
            `query_all(...)`

            Arguments:

            * previous_result -- the modified result of previous calls to
                                 Salesforce for this query
            """
            if previous_result['done']:
                return previous_result
            else:
                result = self.query_more(previous_result['nextRecordsUrl'],
                                         identifier_is_url=True, **kwargs)
                result['totalSize'] += previous_result['totalSize']
                # Include the new list of records with the previous list
                previous_result['records'].extend(result['records'])
                result['records'] = previous_result['records']
                # Continue the recursion
                return get_all_results(result, **kwargs)

        # Make the initial query to Salesforce
        result = self.query(query, **kwargs)
        # The number of results might have exceeded the Salesforce batch limit
        # so check whether there are more results and retrieve them if so.
        return get_all_results(result, **kwargs)

    def apexecute(self, action, method='GET', data=None, **kwargs):
        """Makes an HTTP request to an APEX REST endpoint

        Arguments:

        * action -- The REST endpoint for the request.
        * method -- HTTP method for the request (default GET)
        * data -- A dict of parameters to send in a POST / PUT request
        * kwargs -- Additional kwargs to pass to `requests.request`
        """
        result = self._call_salesforce(method, self.apex_url + action,
                                       data=json.dumps(data), **kwargs)

        if result.status_code == 200:
            try:
                response_content = result.json()
            except Exception:
                response_content = result.text
            return response_content

    def _call_salesforce(self, method, url, **kwargs):
        """Utility method for performing HTTP call to Salesforce.

        Returns a `requests.result` object.
        """
        result = self.request.request(method, url, headers=self.headers, **kwargs)

        if result.status_code >= 300:
            _exception_handler(result)

        return result


class SFType(object):
    """An interface to a specific type of SObject"""

    def __init__(self, object_name, session_id, sf_instance, sf_version='27.0', proxies=None):
        """Initialize the instance with the given parameters.

        Arguments:

        * object_name -- the name of the type of SObject this represents,
                         e.g. `Lead` or `Contact`
        * session_id -- the session ID for authenticating to Salesforce
        * sf_instance -- the domain of the instance of Salesforce to use
        * sf_version -- the version of the Salesforce API to use
        * proxies -- the optional map of scheme to proxy server
        """
        self.session_id = session_id
        self.name = object_name
        self.request = requests.Session()
        self.request.proxies = proxies

        self.base_url = (u'https://{instance}/services/data/v{sf_version}/sobjects/{object_name}/'
                         .format(instance=sf_instance,
                                 object_name=object_name,
                                 sf_version=sf_version))

    def metadata(self):
        """Returns the result of a GET to `.../{object_name}/` as a dict
        decoded from the JSON payload returned by Salesforce.
        """
        result = self._call_salesforce('GET', self.base_url)
        return result.json(object_pairs_hook=OrderedDict)

    def describe(self):
        """Returns the result of a GET to `.../{object_name}/describe` as a
        dict decoded from the JSON payload returned by Salesforce.
        """
        result = self._call_salesforce('GET', self.base_url + 'describe')
        return result.json(object_pairs_hook=OrderedDict)

    def describe_layout(self, record_id):
        """Returns the result of a GET to `.../{object_name}/describe/layouts/<recordid>` as a
        dict decoded from the JSON payload returned by Salesforce.
        """
        result = self._call_salesforce('GET', self.base_url + 'describe/layouts/' + record_id)
        return result.json(object_pairs_hook=OrderedDict)

    def get(self, record_id):
        """Returns the result of a GET to `.../{object_name}/{record_id}` as a
        dict decoded from the JSON payload returned by Salesforce.

        Arguments:

        * record_id -- the Id of the SObject to get
        """
        result = self._call_salesforce('GET', self.base_url + record_id)
        return result.json(object_pairs_hook=OrderedDict)

    def get_by_custom_id(self, custom_id_field, custom_id):
        """Returns the result of a GET to `.../{object_name}/{custom_id_field}/{custom_id}` as a
        dict decoded from the JSON payload returned by Salesforce.

        Arguments:

        * custom_id_field -- the API name of a custom field that was defined as an External ID
        * custom_id - the External ID value of the SObject to get
        """
        custom_url = self.base_url + '{custom_id_field}/{custom_id}'.format(
            custom_id_field=custom_id_field, custom_id=custom_id)
        result = self._call_salesforce('GET', custom_url)
        return result.json(object_pairs_hook=OrderedDict)

    def create(self, data):
        """Creates a new SObject using a POST to `.../{object_name}/`.

        Returns a dict decoded from the JSON payload returned by Salesforce.

        Arguments:

        * data -- a dict of the data to create the SObject from. It will be
                  JSON-encoded before being transmitted.
        """
        result = self._call_salesforce('POST', self.base_url,
                                       data=json.dumps(data))
        return result.json(object_pairs_hook=OrderedDict)

    def upsert(self, record_id, data, raw_response=False):
        """Creates or updates an SObject using a PATCH to
        `.../{object_name}/{record_id}`.

        If `raw_response` is false (the default), returns the status code
        returned by Salesforce. Otherwise, return the `requests.Response`
        object.

        Arguments:

        * record_id -- an identifier for the SObject as described in the
                       Salesforce documentation
        * data -- a dict of the data to create or update the SObject from. It
                  will be JSON-encoded before being transmitted.
        * raw_response -- a boolean indicating whether to return the response
                          directly, instead of the status code.
        """
        result = self._call_salesforce('PATCH', self.base_url + record_id,
                                       data=json.dumps(data))
        return self._raw_response(result, raw_response)

    def update(self, record_id, data, raw_response=False):
        """Updates an SObject using a PATCH to
        `.../{object_name}/{record_id}`.

        If `raw_response` is false (the default), returns the status code
        returned by Salesforce. Otherwise, return the `requests.Response`
        object.

        Arguments:

        * record_id -- the Id of the SObject to update
        * data -- a dict of the data to update the SObject from. It will be
                  JSON-encoded before being transmitted.
        * raw_response -- a boolean indicating whether to return the response
                          directly, instead of the status code.
        """
        result = self._call_salesforce('PATCH', self.base_url + record_id,
                                       data=json.dumps(data))
        return self._raw_response(result, raw_response)

    def delete(self, record_id, raw_response=False):
        """Deletes an SObject using a DELETE to
        `.../{object_name}/{record_id}`.

        If `raw_response` is false (the default), returns the status code
        returned by Salesforce. Otherwise, return the `requests.Response`
        object.

        Arguments:

        * record_id -- the Id of the SObject to delete
        * raw_response -- a boolean indicating whether to return the response
                          directly, instead of the status code.
        """
        result = self._call_salesforce('DELETE', self.base_url + record_id)
        return self._raw_response(result, raw_response)

    def deleted(self, start, end):
        """Use the SObject Get Deleted resource to get a list of deleted records for the specified object.
         .../deleted/?start=2013-05-05T00:00:00+00:00&end=2013-05-10T00:00:00+00:00

        * start -- start datetime object
        * end -- end datetime object
        """
        url = self.base_url + 'deleted/?start={start}&end={end}'.format(
            start=date_to_iso8601(start), end=date_to_iso8601(end))
        result = self._call_salesforce('GET', url)
        return result.json(object_pairs_hook=OrderedDict)

    def updated(self, start, end):
        """Use the SObject Get Updated resource to get a list of updated (modified or added)
        records for the specified object.

         .../updated/?start=2014-03-20T00:00:00+00:00&end=2014-03-22T00:00:00+00:00

        * start -- start datetime object
        * end -- end datetime object
        """
        url = self.base_url + 'updated/?start={start}&end={end}'.format(
            start=date_to_iso8601(start), end=date_to_iso8601(end))
        result = self._call_salesforce('GET', url)
        return result.json(object_pairs_hook=OrderedDict)

    def _call_salesforce(self, method, url, **kwargs):
        """Utility method for performing HTTP call to Salesforce.

        Returns a `requests.result` object.
        """
        headers = {
            'Content-Type': 'application/json',
            'Authorization': 'Bearer ' + self.session_id,
            'X-PrettyPrint': '1'
        }
        result = self.request.request(method, url, headers=headers, **kwargs)

        if result.status_code >= 300:
            _exception_handler(result, self.name)

        return result

    def _raw_response(self, response, body_flag):
        """Utility method for processing the response and returning either the
        status code or the response object.

        Returns either an `int` or a `requests.Response` object.
        """
        if not body_flag:
            return response.status_code
        else:
            return response


class SalesforceAPI(Salesforce):
    """Depreciated SalesforceAPI Instance

    This class implements the Username/Password Authentication Mechanism using Arguments
    It has since been surpassed by the 'Salesforce' class, which relies on kwargs

    """
    def __init__(self, username, password, security_token, sandbox=False,
                 sf_version='27.0'):
        """Initialize the instance with the given parameters.

        Arguments:

        * username -- the Salesforce username to use for authentication
        * password -- the password for the username
        * security_token -- the security token for the username
        * sandbox -- True if you want to login to `test.salesforce.com`, False
                     if you want to login to `login.salesforce.com`.
        * sf_version -- the version of the Salesforce API to use, for example
                        "27.0"
        """
        import warnings
        warnings.warn(
            "Use of login arguments has been depreciated. Please use kwargs",
            DeprecationWarning
        )

        super(SalesforceAPI, self).__init__(username=username,
                                            password=password,
                                            security_token=security_token,
                                            sandbox=sandbox,
                                            version=sf_version)


def _exception_handler(result, name=""):
    """Exception router. Determines which error to raise for bad results"""
    try:
        response_content = result.json()
    except Exception:
        response_content = result.text

    exc_map = {
        300: SalesforceMoreThanOneRecord,
        400: SalesforceMalformedRequest,
        401: SalesforceExpiredSession,
        403: SalesforceRefusedRequest,
        404: SalesforceResourceNotFound,
    }
    exc_cls = exc_map.get(result.status_code, SalesforceGeneralError)

    raise exc_cls(result.url, result.status_code, name, response_content)


class SalesforceMoreThanOneRecord(SalesforceError):
    """
    Error Code: 300
    The value returned when an external ID exists in more than one record. The
    response body contains the list of matching records.
    """
    message = u"More than one record for {url}. Response content: {content}"


class SalesforceMalformedRequest(SalesforceError):
    """
    Error Code: 400
    The request couldn't be understood, usually becaue the JSON or XML body contains an error.
    """
    message = u"Malformed request {url}. Response content: {content}"


class SalesforceExpiredSession(SalesforceError):
    """
    Error Code: 401
    The session ID or OAuth token used has expired or is invalid. The response
    body contains the message and errorCode.
    """
    message = u"Expired session for {url}. Response content: {content}"


class SalesforceRefusedRequest(SalesforceError):
    """
    Error Code: 403
    The request has been refused. Verify that the logged-in user has
    appropriate permissions.
    """
    message = u"Request refused for {url}. Response content: {content}"


class SalesforceResourceNotFound(SalesforceError):
    """
    Error Code: 404
    The requested resource couldn't be found. Check the URI for errors, and
    verify that there are no sharing issues.
    """
    message = u'Resource {name} Not Found. Response content: {content}'

    def __str__(self):
        return self.message.format(name=self.resource_name,
                                   content=self.content)


class SalesforceGeneralError(SalesforceError):
    """
    A non-specific Salesforce error.
    """
    message = u'Error Code {status}. Response content: {content}'

    def __str__(self):
        return self.message.format(status=self.status, content=self.content)<|MERGE_RESOLUTION|>--- conflicted
+++ resolved
@@ -94,16 +94,8 @@
             else:
                 self.sf_instance = instance
 
-<<<<<<< HEAD
         elif all(arg is not None for arg in (username, password, organizationId)):
             self.auth_type = 'ipfilter'
-=======
-        elif 'username' in kwargs and 'password' in kwargs:
-            self.auth_type = 'ipfilter'
-            username = kwargs['username']
-            password = kwargs['password']
-            organizationId = kwargs['organizationId'] if 'organizationId' in kwargs else None
->>>>>>> 6adf2c09
 
             # Pass along the username/password to our login helper
             self.session_id, self.sf_instance = SalesforceLogin(
