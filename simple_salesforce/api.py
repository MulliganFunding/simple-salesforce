--- conflicted
+++ resolved
@@ -15,18 +15,15 @@
 except ImportError:
     # Python 3+
     from urllib.parse import urlparse, urljoin
+
 from simple_salesforce.login import SalesforceLogin
-<<<<<<< HEAD
-from simple_salesforce.util import date_to_iso8601, SalesforceError
-from simple_salesforce.bulk import SFBulkHandler
-=======
 from simple_salesforce.util import date_to_iso8601
 from simple_salesforce.exceptions import (
     SalesforceGeneralError, SalesforceExpiredSession,
     SalesforceMalformedRequest, SalesforceMoreThanOneRecord,
     SalesforceRefusedRequest, SalesforceResourceNotFound
 )
->>>>>>> a96c46a8
+from simple_salesforce.bulk import SFBulkHandler
 
 try:
     from collections import OrderedDict
