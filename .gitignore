*.pyc
build/
dist/
*.egg-info
<<<<<<< HEAD
.idea
=======
*.egg
>>>>>>> 8e6d5619
<|MERGE_RESOLUTION|>--- conflicted
+++ resolved
@@ -2,8 +2,5 @@
 build/
 dist/
 *.egg-info
-<<<<<<< HEAD
-.idea
-=======
 *.egg
->>>>>>> 8e6d5619
+.idea